/*
 * Copyright 2017, Backblaze Inc. All Rights Reserved.
 * License https://www.backblaze.com/using_b2_code.html
 */
package com.backblaze.b2.client;

import com.backblaze.b2.client.contentHandlers.B2ContentSink;
import com.backblaze.b2.client.contentSources.B2ContentSource;
import com.backblaze.b2.client.contentSources.B2Headers;
import com.backblaze.b2.client.contentSources.B2HeadersImpl;
import com.backblaze.b2.client.exceptions.B2Exception;
import com.backblaze.b2.client.exceptions.B2LocalException;
import com.backblaze.b2.client.exceptions.B2UnauthorizedException;
import com.backblaze.b2.client.structures.B2AccountAuthorization;
import com.backblaze.b2.client.structures.B2AuthorizeAccountRequest;
import com.backblaze.b2.client.structures.B2Bucket;
import com.backblaze.b2.client.structures.B2CancelLargeFileRequest;
import com.backblaze.b2.client.structures.B2CancelLargeFileResponse;
import com.backblaze.b2.client.structures.B2CreateBucketRequestReal;
import com.backblaze.b2.client.structures.B2DeleteBucketRequestReal;
import com.backblaze.b2.client.structures.B2DeleteFileVersionRequest;
import com.backblaze.b2.client.structures.B2DeleteFileVersionResponse;
import com.backblaze.b2.client.structures.B2DownloadAuthorization;
import com.backblaze.b2.client.structures.B2DownloadByIdRequest;
import com.backblaze.b2.client.structures.B2DownloadByNameRequest;
import com.backblaze.b2.client.structures.B2FileVersion;
import com.backblaze.b2.client.structures.B2FinishLargeFileRequest;
import com.backblaze.b2.client.structures.B2GetDownloadAuthorizationRequest;
import com.backblaze.b2.client.structures.B2GetFileInfoRequest;
import com.backblaze.b2.client.structures.B2GetUploadPartUrlRequest;
import com.backblaze.b2.client.structures.B2GetUploadUrlRequest;
import com.backblaze.b2.client.structures.B2HideFileRequest;
import com.backblaze.b2.client.structures.B2ListBucketsRequest;
import com.backblaze.b2.client.structures.B2ListBucketsResponse;
import com.backblaze.b2.client.structures.B2ListFileNamesRequest;
import com.backblaze.b2.client.structures.B2ListFileNamesResponse;
import com.backblaze.b2.client.structures.B2ListFileVersionsRequest;
import com.backblaze.b2.client.structures.B2ListFileVersionsResponse;
import com.backblaze.b2.client.structures.B2ListPartsRequest;
import com.backblaze.b2.client.structures.B2ListPartsResponse;
import com.backblaze.b2.client.structures.B2ListUnfinishedLargeFilesRequest;
import com.backblaze.b2.client.structures.B2ListUnfinishedLargeFilesResponse;
import com.backblaze.b2.client.structures.B2Part;
import com.backblaze.b2.client.structures.B2StartLargeFileRequest;
import com.backblaze.b2.client.structures.B2TestMode;
import com.backblaze.b2.client.structures.B2UpdateBucketRequest;
import com.backblaze.b2.client.structures.B2UploadFileRequest;
import com.backblaze.b2.client.structures.B2UploadListener;
import com.backblaze.b2.client.structures.B2UploadPartRequest;
import com.backblaze.b2.client.structures.B2UploadPartUrlResponse;
import com.backblaze.b2.client.structures.B2UploadUrlResponse;
import com.backblaze.b2.client.webApiClients.B2WebApiClient;
import com.backblaze.b2.json.B2Json;
import com.backblaze.b2.util.B2ByteProgressListener;
import com.backblaze.b2.util.B2ByteRange;
import com.backblaze.b2.util.B2InputStreamWithByteProgressListener;
import com.backblaze.b2.util.B2Preconditions;

import java.io.IOException;
import java.util.Base64;
import java.util.Map;
import java.util.TreeMap;

import static com.backblaze.b2.util.B2StringUtil.percentEncode;

public class B2StorageClientWebifierImpl implements B2StorageClientWebifier {
    // this is
    private static String API_VERSION_PATH = "b2api/v1/";

    private final B2WebApiClient webApiClient;
    private final String userAgent;
    private final Base64.Encoder base64Encoder = Base64.getEncoder();

    // the masterUrl is a url like "https://api.backblazeb2.com/".
    // this url is only used for authorizeAccount.  after that,
    // the urls from the accountAuthorization or other requests
    // that return a url are used.
    //
    // it always ends with a '/'.
    private final String masterUrl;
    private final B2TestMode testModeOrNull;

    public B2StorageClientWebifierImpl(B2WebApiClient webApiClient,
                                       String userAgent,
                                       String masterUrl,
                                       B2TestMode testModeOrNull) {
        throwIfBadUserAgent(userAgent);
        this.webApiClient = webApiClient;
        this.userAgent = userAgent;
        this.masterUrl = masterUrl.endsWith("/") ?
                masterUrl :
                masterUrl + "/";
        this.testModeOrNull = testModeOrNull;
    }

    String getMasterUrl() {
        return masterUrl;
    }

    // see https://tools.ietf.org/html/rfc7231
    // for now, let's just make sure there aren't any characters that are
    // traditional ascii control characters, including \r and \n since they
    // could mess up our HTTP headers.
    private static void throwIfBadUserAgent(String userAgent) {
        userAgent.chars().forEach( c -> B2Preconditions.checkArgument(c >= 32, "control character in user-agent!"));
    }

    private static class Empty {
        @B2Json.constructor(params = "")
        Empty() {
        }
    }

    @Override
    public void close() {
        webApiClient.close();
    }

    @Override
    public B2AccountAuthorization authorizeAccount(B2AuthorizeAccountRequest request) throws B2Exception {
        final B2HeadersImpl.Builder headersBuilder = B2HeadersImpl
                .builder()
                .set(B2Headers.AUTHORIZATION, makeAuthorizationValue(request));
        setCommonHeaders(headersBuilder);
        final B2Headers headers = headersBuilder.build();

        final String url = masterUrl + API_VERSION_PATH + "b2_authorize_account";
        try {
            return webApiClient.postJsonReturnJson(
                    url,
                    headers,
                    new Empty(), // the arguments are in the header.
                    B2AccountAuthorization.class);
        } catch (B2UnauthorizedException e) {
            e.setRequestCategory(B2UnauthorizedException.RequestCategory.ACCOUNT_AUTHORIZATION);
            throw e;
        }
    }

    private String makeAuthorizationValue(B2AuthorizeAccountRequest request) {
        final String value = request.getAccountId() + ":" + request.getApplicationKey();
        return "Basic " + base64Encoder.encodeToString(value.getBytes());
    }

    @Override
    public B2Bucket createBucket(B2AccountAuthorization accountAuth,
                                 B2CreateBucketRequestReal request) throws B2Exception {
        return webApiClient.postJsonReturnJson(
                makeUrl(accountAuth, "b2_create_bucket"),
                makeHeaders(accountAuth),
                request,
                B2Bucket.class);
    }


    @Override
    public B2ListBucketsResponse listBuckets(B2AccountAuthorization accountAuth,
                                             B2ListBucketsRequest request) throws B2Exception {
        return webApiClient.postJsonReturnJson(
                makeUrl(accountAuth, "b2_list_buckets"),
                makeHeaders(accountAuth),
                request,
                B2ListBucketsResponse.class);
    }

    @Override
    public B2UploadUrlResponse getUploadUrl(B2AccountAuthorization accountAuth,
                                            B2GetUploadUrlRequest request) throws B2Exception {
        return webApiClient.postJsonReturnJson(
                makeUrl(accountAuth, "b2_get_upload_url"),
                makeHeaders(accountAuth),
                request,
                B2UploadUrlResponse.class);

    }

    @Override
    public B2UploadPartUrlResponse getUploadPartUrl(B2AccountAuthorization accountAuth,
                                                B2GetUploadPartUrlRequest request) throws B2Exception {
        return webApiClient.postJsonReturnJson(
                makeUrl(accountAuth, "b2_get_upload_part_url"),
                makeHeaders(accountAuth),
                request,
                B2UploadPartUrlResponse.class);
    }

    @Override
    public B2FileVersion uploadFile(B2UploadUrlResponse uploadUrlResponse,
                                    B2UploadFileRequest request) throws B2Exception {
        final B2UploadListener uploadListener = request.getListener();
        final B2ContentSource source = request.getContentSource();
        try (final B2ContentDetailsForUpload contentDetails = new B2ContentDetailsForUpload(request.getContentSource())) {
            final long contentLen = contentDetails.getContentLength();

            uploadListener.progress(B2UploadProgressUtil.forSmallFileWaitingToStart(contentLen));
            uploadListener.progress(B2UploadProgressUtil.forSmallFileStarting(contentLen));

            // build the headers.
            final B2HeadersImpl.Builder headersBuilder = B2HeadersImpl
                    .builder()
                    .set(B2Headers.AUTHORIZATION, uploadUrlResponse.getAuthorizationToken())
                    .set(B2Headers.FILE_NAME, percentEncode(request.getFileName()))
                    .set(B2Headers.CONTENT_TYPE, request.getContentType())
                    .set(B2Headers.CONTENT_SHA1, contentDetails.getContentSha1HeaderValue());
            setCommonHeaders(headersBuilder);

            // if the source provides a last-modified time, add it.
            final Long lastModMillis;
            try {
                lastModMillis = source.getSrcLastModifiedMillisOrNull();
            } catch (IOException e) {
                throw new B2LocalException("read_failed", "failed to get lastModified from source: " + e, e);
            }
            if (lastModMillis != null) {
                headersBuilder.set(B2Headers.SRC_LAST_MODIFIED_MILLIS, Long.toString(lastModMillis, 10));
            }

            // add any custom file infos.
            // XXX: really percentEncode the keys?  maybe check for ok characters instead?
            request.getFileInfo().forEach((k, v) -> headersBuilder.set(B2Headers.FILE_INFO_PREFIX + percentEncode(k), percentEncode(v)));

            final B2ByteProgressListener progressAdapter = new B2UploadProgressAdapter(uploadListener, 0, 1, 0, contentLen);
            final B2ByteProgressFilteringListener progressListener = new B2ByteProgressFilteringListener(progressAdapter);

            try {
                final B2FileVersion version = webApiClient.postDataReturnJson(
                        uploadUrlResponse.getUploadUrl(),
                        headersBuilder.build(),
                        new B2InputStreamWithByteProgressListener(contentDetails.getInputStream(), progressListener),
                        contentLen,
                        B2FileVersion.class);
                        //if (System.getenv("FAIL_ME") != null) {
                        //    throw new B2LocalException("test", "failing on purpose!");
                        //}

                uploadListener.progress(B2UploadProgressUtil.forSmallFileSucceeded(contentLen));
                return version;
            } catch (B2UnauthorizedException e) {
                e.setRequestCategory(B2UnauthorizedException.RequestCategory.UPLOADING);
                uploadListener.progress(B2UploadProgressUtil.forSmallFileFailed(contentLen, progressListener.getBytesSoFar()));
                throw e;
            } catch (B2Exception e) {
                uploadListener.progress(B2UploadProgressUtil.forSmallFileFailed(contentLen, progressListener.getBytesSoFar()));
                throw e;
            }
        }
    }

    @Override
    public B2Part uploadPart(B2UploadPartUrlResponse uploadPartUrlResponse,
                             B2UploadPartRequest request) throws B2Exception {
        final B2ContentSource source = request.getContentSource();
        try (final B2ContentDetailsForUpload contentDetails = new B2ContentDetailsForUpload(source)) {

            final B2HeadersImpl.Builder headersBuilder = B2HeadersImpl
                    .builder()
                    .set(B2Headers.AUTHORIZATION, uploadPartUrlResponse.getAuthorizationToken())
                    .set(B2Headers.PART_NUMBER, Integer.toString(request.getPartNumber()))
                    .set(B2Headers.CONTENT_SHA1, contentDetails.getContentSha1HeaderValue());
            setCommonHeaders(headersBuilder);

            try {
                return webApiClient.postDataReturnJson(
                        uploadPartUrlResponse.getUploadUrl(),
                        headersBuilder.build(),
                        contentDetails.getInputStream(),
                        contentDetails.getContentLength(),
                        B2Part.class);
            } catch (B2UnauthorizedException e) {
                e.setRequestCategory(B2UnauthorizedException.RequestCategory.UPLOADING);
                throw e;
            }
        }
    }

    @Override
    public B2ListFileVersionsResponse listFileVersions(B2AccountAuthorization accountAuth,
                                                       B2ListFileVersionsRequest request) throws B2Exception {
        return webApiClient.postJsonReturnJson(
                makeUrl(accountAuth, "b2_list_file_versions"),
                makeHeaders(accountAuth),
                request,
                B2ListFileVersionsResponse.class);
    }

    @Override
    public B2ListFileNamesResponse listFileNames(B2AccountAuthorization accountAuth,
                                                 B2ListFileNamesRequest request) throws B2Exception {
        return webApiClient.postJsonReturnJson(
                makeUrl(accountAuth, "b2_list_file_names"),
                makeHeaders(accountAuth),
                request,
                B2ListFileNamesResponse.class);
    }

    @Override
    public B2ListUnfinishedLargeFilesResponse listUnfinishedLargeFiles(B2AccountAuthorization accountAuth,
                                                                       B2ListUnfinishedLargeFilesRequest request) throws B2Exception {
        return webApiClient.postJsonReturnJson(
                makeUrl(accountAuth, "b2_list_unfinished_large_files"),
                makeHeaders(accountAuth),
                request,
                B2ListUnfinishedLargeFilesResponse.class);
    }

    @Override
    public B2FileVersion startLargeFile(B2AccountAuthorization accountAuth,
                                        B2StartLargeFileRequest request) throws B2Exception {
        return webApiClient.postJsonReturnJson(
                makeUrl(accountAuth, "b2_start_large_file"),
                makeHeaders(accountAuth),
                request,
                B2FileVersion.class);
    }

    @Override
    public B2FileVersion finishLargeFile(B2AccountAuthorization accountAuth,
                                         B2FinishLargeFileRequest request) throws B2Exception {
        return webApiClient.postJsonReturnJson(
                makeUrl(accountAuth, "b2_finish_large_file"),
                makeHeaders(accountAuth),
                request,
                B2FileVersion.class);
    }

    @Override
    public B2ListPartsResponse listParts(B2AccountAuthorization accountAuth,
                                         B2ListPartsRequest request) throws B2Exception {
        return webApiClient.postJsonReturnJson(
                makeUrl(accountAuth, "b2_list_parts"),
                makeHeaders(accountAuth),
                request,
                B2ListPartsResponse.class);
    }

    @Override
    public B2CancelLargeFileResponse cancelLargeFile(
            B2AccountAuthorization accountAuth,
            B2CancelLargeFileRequest request) throws B2Exception {
        return webApiClient.postJsonReturnJson(
                makeUrl(accountAuth, "b2_cancel_large_file"),
                makeHeaders(accountAuth),
                request,
                B2CancelLargeFileResponse.class);
    }

    @Override
    public void downloadById(B2AccountAuthorization accountAuth,
                             B2DownloadByIdRequest request,
                             B2ContentSink handler) throws B2Exception {
        downloadGuts(accountAuth,
                makeDownloadByIdUrl(accountAuth, request.getFileId(), request.getB2ContentDisposition()),
                request.getRange(),
                handler);
    }

    @Override
    public String getDownloadByIdUrl(B2AccountAuthorization accountAuth,
                              B2DownloadByIdRequest request) throws B2Exception {
        return makeDownloadByIdUrl(accountAuth, request.getFileId(), request.getB2ContentDisposition());
    }

    @Override
    public void downloadByName(B2AccountAuthorization accountAuth,
                               B2DownloadByNameRequest request,
                               B2ContentSink handler) throws B2Exception {
        downloadGuts(accountAuth,
                makeDownloadByNameUrl(accountAuth, request.getBucketName(), request.getFileName(), request.getB2ContentDisposition()),
                request.getRange(),
                handler);
    }

    @Override
    public String getDownloadByNameUrl(B2AccountAuthorization accountAuth,
                                B2DownloadByNameRequest request) throws B2Exception {
        return makeDownloadByNameUrl(accountAuth, request.getBucketName(), request.getFileName(), request.getB2ContentDisposition());
    }

    private void downloadGuts(B2AccountAuthorization accountAuth,
                              String url,
                              B2ByteRange rangeOrNull,
                              B2ContentSink handler) throws B2Exception {
        final Map<String, String> extras = new TreeMap<>();
        if (rangeOrNull != null) {
            extras.put(B2Headers.RANGE, rangeOrNull.toString());
        }
        webApiClient.getContent(
                url,
                makeHeaders(accountAuth, extras),
                handler);
    }

    @Override
    public B2DeleteFileVersionResponse deleteFileVersion(B2AccountAuthorization accountAuth,
                                                         B2DeleteFileVersionRequest request) throws B2Exception {
        return webApiClient.postJsonReturnJson(
                makeUrl(accountAuth, "b2_delete_file_version"),
                makeHeaders(accountAuth),
                request,
                B2DeleteFileVersionResponse.class);
    }

    @Override
    public B2DownloadAuthorization getDownloadAuthorization(B2AccountAuthorization accountAuth,
                                                            B2GetDownloadAuthorizationRequest request) throws B2Exception {
        return webApiClient.postJsonReturnJson(
                makeUrl(accountAuth, "b2_get_download_authorization"),
                makeHeaders(accountAuth),
                request,
                B2DownloadAuthorization.class);
    }

    @Override
    public B2FileVersion getFileInfo(B2AccountAuthorization accountAuth,
                                     B2GetFileInfoRequest request) throws B2Exception {
        return webApiClient.postJsonReturnJson(
                makeUrl(accountAuth, "b2_get_file_info"),
                makeHeaders(accountAuth),
                request,
                B2FileVersion.class);
    }

    @Override
    public B2FileVersion hideFile(B2AccountAuthorization accountAuth,
                                  B2HideFileRequest request) throws B2Exception {
        return webApiClient.postJsonReturnJson(
                makeUrl(accountAuth, "b2_hide_file"),
                makeHeaders(accountAuth),
                request,
                B2FileVersion.class);
    }

    @Override
    public B2Bucket updateBucket(B2AccountAuthorization accountAuth,
                                 B2UpdateBucketRequest request) throws B2Exception {
        return webApiClient.postJsonReturnJson(
                makeUrl(accountAuth, "b2_update_bucket"),
                makeHeaders(accountAuth),
                request,
                B2Bucket.class);
    }

    @Override
    public B2Bucket deleteBucket(B2AccountAuthorization accountAuth,
                                 B2DeleteBucketRequestReal request) throws B2Exception {
        return webApiClient.postJsonReturnJson(
                makeUrl(accountAuth, "b2_delete_bucket"),
                makeHeaders(accountAuth),
                request,
                B2Bucket.class);
    }

    private void addAuthHeader(B2HeadersImpl.Builder builder,
                               B2AccountAuthorization accountAuth) {
        builder.set(B2Headers.AUTHORIZATION, accountAuth.getAuthorizationToken());
    }

    private B2Headers makeHeaders(B2AccountAuthorization accountAuth) {
        return makeHeaders(accountAuth, null);
    }

    private B2Headers makeHeaders(B2AccountAuthorization accountAuth, Map<String,String> extrasPairsOrNull) {
        final B2HeadersImpl.Builder builder = B2HeadersImpl
                .builder();
        addAuthHeader(builder, accountAuth);
        if (extrasPairsOrNull != null) {
            extrasPairsOrNull.forEach(builder::set);
        }
        setCommonHeaders(builder);

        return builder.build();
    }

    private void setCommonHeaders(B2HeadersImpl.Builder builder) {
        builder.set(B2Headers.USER_AGENT, userAgent);

        //
        // note that not all test modes affect every request,
        // but let's keep it simple and send with every request.
        //
        if (testModeOrNull != null) {
            builder.set(B2Headers.TEST_MODE, testModeOrNull.getValueForHeader());
        }
    }


    private String makeUrl(B2AccountAuthorization accountAuth,
                           String apiName) {
        String url = accountAuth.getApiUrl();
        if (!url.endsWith("/")) {
            url += "/";
        }
        url += API_VERSION_PATH;
        url += apiName;
        return url;
    }

    private String makeDownloadByIdUrl(B2AccountAuthorization accountAuth,
                                       String fguid,
                                       String b2ContentDisposition) {
        String url = accountAuth.getDownloadUrl();
        if (!url.endsWith("/")) {
            url += "/";
        }
        url += API_VERSION_PATH + "b2_download_file_by_id?fileId=" + fguid;
        url += maybeB2ContentDisposition('&', b2ContentDisposition);
        return url;
    }

    private String makeDownloadByNameUrl(B2AccountAuthorization accountAuth,
                                         String bucketName,
                                         String fileName,
                                         String b2ContentDisposition) {
        String url = accountAuth.getDownloadUrl();
        if (!url.endsWith("/")) {
            url += "/";
        }
<<<<<<< HEAD
        url += "file/" + bucketName + "/" + percentEncode(fileName);
=======
        url += "file/" + bucketName + "/" + fileName;
        url += maybeB2ContentDisposition('?', b2ContentDisposition);
>>>>>>> 6e6997f7
        return url;
    }

    /**
     * if b2ContentDisposition isn't null, this will return it in a url query
     * parameter format prefixed with the given separator.  otherwise, it will
     * return an empty string.
     */
    private String maybeB2ContentDisposition(char separator,
                                             String b2ContentDisposition) {
        if (b2ContentDisposition == null) {
            return "";
        } else {
            return separator + "b2ContentDisposition=" + percentEncode(b2ContentDisposition);
        }
    }
}<|MERGE_RESOLUTION|>--- conflicted
+++ resolved
@@ -515,12 +515,8 @@
         if (!url.endsWith("/")) {
             url += "/";
         }
-<<<<<<< HEAD
         url += "file/" + bucketName + "/" + percentEncode(fileName);
-=======
-        url += "file/" + bucketName + "/" + fileName;
         url += maybeB2ContentDisposition('?', b2ContentDisposition);
->>>>>>> 6e6997f7
         return url;
     }
 
