--- conflicted
+++ resolved
@@ -116,17 +116,10 @@
         }
 
         // Get information on all of the fields in the class.
-<<<<<<< HEAD
         for (Field field : B2JsonHandlerMap.getObjectFieldsForJson(clazz)) {
             final FieldRequirement requirement = B2JsonHandlerMap.getFieldRequirement(clazz, field);
             final B2JsonTypeHandler<?> handler = B2JsonHandlerMap.getUninitializedFieldHandler(field.getGenericType(), handlerMap);
-            final Object defaultValueOrNull = getDefaultValueOrNull(field, handler);
-=======
-        for (Field field : getObjectFieldsForJson(clazz)) {
-            final FieldRequirement requirement = getFieldRequirement(clazz, field);
-            final B2JsonTypeHandler<?> handler = getUninitializedFieldHandler(field.getGenericType(), handlerMap);
             final String defaultValueJsonOrNull = getDefaultValueJsonOrNull(field);
->>>>>>> a088b00d
             final VersionRange versionRange = getVersionRange(field);
             final boolean isSensitive = field.getAnnotation(B2Json.sensitive.class) != null;
             final FieldInfo fieldInfo = new FieldInfo(field, handler, requirement, defaultValueJsonOrNull, versionRange, isSensitive);
