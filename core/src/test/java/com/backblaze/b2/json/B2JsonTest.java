--- conflicted
+++ resolved
@@ -2305,7 +2305,6 @@
         }
     }
 
-<<<<<<< HEAD
     /**
      * A regression test for a case where a class has a field with a default value,
      * and the class of the default value has a class initializer.
@@ -2333,7 +2332,8 @@
 
         @B2Json.constructor(params = "")
         TestClassInit_ClassThatDoesInitializition() {}
-=======
+    }
+
     private static class CharSquenceTestClass {
         @B2Json.required
         CharSequence sequence;
@@ -2457,6 +2457,5 @@
         final SerializationTestClass derived = B2Json.get().fromJson(actual, SerializationTestClass.class);
 
         assertEquals(original, derived);
->>>>>>> 4accc069
     }
 }